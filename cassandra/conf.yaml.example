instances:
  - host: localhost
    port: 7199
    cassandra_aliasing: true
    # Tags are used to be able to filter and aggregate metrics properly, in all the charts.
    #
    # The 'environment' tag depends on the <cluster_name> in Cassandra configuration:
    #   - if the environment information (eg 'prod' or 'test') is included in the <cluster_name>, just use <cluster_name>.
    #   - otherwise it's good to add the information to the 'environment' tag (eg 'prod-<cluster_name>').
    # This will prevent aggregating metrics matchingly named clusters in distinct environments.
    #
    # The 'datacenter' tag should be the name of the Cassandra data center the node belongs to.
    tags:
      environment: default_environment
      datacenter: default_datacenter
  #   user: username
  #   password: password
  #   process_name_regex: .*process_name.* # Instead of specifying a host, and port. The agent can connect using the attach api.
  #                                        # This requires the JDK to be installed and the path to tools.jar to be set below.
  #   tools_jar_path: /usr/lib/jvm/java-7-openjdk-amd64/lib/tools.jar # To be set when process_name_regex is set
  #   name: cassandra_instance
  #   # java_bin_path: /path/to/java # Optional, should be set if the agent cannot find your java executable
  #   # java_options: "-Xmx200m -Xms50m" # Optional, Java JVM options
  #   # trust_store_path: /path/to/trustStore.jks # Optional, should be set if ssl is enabled
  #   # trust_store_password: password

init_config:
  is_jmx: true
  collect_default_metrics: true

  # List of metrics to be collected by the integration
  # Read http://docs.datadoghq.com/integrations/java/ to learn how to customize it
  # In Agent 6, these are read from metrics.yaml: these are only present here for Agent 5
  conf:
    - include:
        domain: org.apache.cassandra.metrics
<<<<<<< HEAD
        # If you are using cassandra 2, you should replace 'type: Table' by 'type: ColumnFamily'
        # type: ColumnFamily
        type: Table
        bean_regex:
          - .*keyspace=.*
        name:
            - KeyCacheHitRate
            - RowCacheHitOutOfRange
            - RowCacheHit
            - RowCacheMiss
            - MaxPartitionSize
            - MeanPartitionSize
            - MemtableOnHeapSize
            - MemtableOffHeapSize
            - PendingCompactions
            - PendingFlushes
            - SpeculativeRetries
            - TotalDiskSpaceUsed
            - BloomFilterDiskSpaceUsed
            - BloomFilterFalsePositives
            - BloomFilterFalseRatio
            - CompressionRatio
            - LiveDiskSpaceUsed
            - LiveSSTableCount
            - MemtableColumnsCount
            - MemtableLiveDataSize
            - MemtableSwitchCount
            - ReadLatency
            - WriteLatency
            - SSTablesPerReadHistogram
            - TombstoneScannedHistogram
            - EstimatedPartitionSizeHistogram
        attribute:
          - Value
          - Count
          - Mean
          - 50thPercentile
          - 75thPercentile
          - 95thPercentile
          - 99thPercentile
          - OneMinuteRate
          - Max
      exclude:
        keyspace:
          - OpsCenter
          - system
          - system_auth
          - system_distributed
          - system_schema
          - system_traces
    - include:
        domain: org.apache.cassandra.metrics
=======
>>>>>>> 2e95ba0c
        type: ClientRequest
        name:
          - Latency
        attribute:
          - 75thPercentile
          - 95thPercentile
          - OneMinuteRate
    - include:
        domain: org.apache.cassandra.metrics
        type: DroppedMessage
        name:
          - Dropped
        attribute:
          - OneMinuteRate
    - include:
        domain: org.apache.cassandra.metrics
        type: ThreadPools
        scope:
          - MutationStage
          - CounterMutationStage
          - ReadStage
          - ViewMutationStage
        name:
          - PendingTasks
          - CurrentlyBlockedTasks
        path:
          - request
    - include:
        domain: org.apache.cassandra.metrics
        type: ThreadPools
        scope:
          - MemtableFlushWriter
          - HintsDispatcher
          - MemtablePostFlush
          - MigrationStage
          - MiscStage
          - SecondaryIndexManagement
        name:
          - PendingTasks
          - CurrentlyBlockedTasks
        path:
          - internal
    - include:
        domain: org.apache.cassandra.metrics
        type: Storage
        name:
          - Load
          - Exceptions
    - include:
        domain: org.apache.cassandra.metrics
<<<<<<< HEAD
        type:
          - ColumnFamily
=======
        type: Table
>>>>>>> 2e95ba0c
        bean_regex:
          - .*keyspace=.*
        name:
          - ReadLatency
          - WriteLatency
        attribute:
          - 75thPercentile
          - 95thPercentile
          - 99thPercentile
          - OneMinuteRate
      exclude:
        keyspace:
          - system
          - system_auth
          - system_distributed
          - system_schema
          - system_traces
    - include:
        domain: org.apache.cassandra.metrics
        type: Table
        bean_regex:
          - .*keyspace=.*
        name:
          - RangeLatency
          - CasPrepareLatency
          - CasProposeLatency
          - CasCommitLatency
          - ViewLockAcquireTime
          - ViewReadTime
        attribute:
          - 75thPercentile
          - 95thPercentile
          - OneMinuteRate
      exclude:
        keyspace:
          - system
          - system_auth
          - system_distributed
          - system_schema
          - system_traces
    - include:
        domain: org.apache.cassandra.metrics
        type: Table
        bean_regex:
          - .*keyspace=.*
        name:
          - SSTablesPerReadHistogram
          - TombstoneScannedHistogram
          - WaitingOnFreeMemtableSpace
        attribute:
          - 75thPercentile
          - 95thPercentile
      exclude:
        keyspace:
          - system
          - system_auth
          - system_distributed
          - system_schema
          - system_traces
    - include:
        domain: org.apache.cassandra.metrics
        type: Table
        bean_regex:
          - .*keyspace=.*
        name:
          - ColUpdateTimeDeltaHistogram
        attribute:
          - Min
          - 75thPercentile
          - 95thPercentile
      exclude:
        keyspace:
          - system
          - system_auth
          - system_distributed
          - system_schema
          - system_traces
    - include:
        domain: org.apache.cassandra.metrics
        type: Table
        bean_regex:
          - .*keyspace=.*
        name:
          - BloomFilterFalseRatio
          - CompressionRatio
          - KeyCacheHitRate
          - LiveSSTableCount
          - MaxPartitionSize
          - MeanPartitionSize
          - MeanRowSize
          - MaxRowSize
          - PendingCompactions
          - SnapshotsSize
        attribute:
          - Value
      exclude:
        keyspace:
          - system
          - system_auth
          - system_distributed
          - system_schema
          - system_traces
    - include:
        domain: org.apache.cassandra.metrics
        type: Table
        bean_regex:
          - .*keyspace=.*
        name:
          - CompactionBytesWritten
          - BytesFlushed
          - PendingFlushes
          - LiveDiskSpaceUsed
          - TotalDiskSpaceUsed
          - RowCacheHitOutOfRange
          - RowCacheHit
          - RowCacheMiss
        attribute:
          - Count
      exclude:
        keyspace:
          - system
          - system_auth
          - system_distributed
          - system_schema
          - system_traces
    - include:
        domain: org.apache.cassandra.metrics
        type: Cache
        scope: KeyCache
        name:
          - HitRate
        attribute:
          - Count
    - include:
        domain: org.apache.cassandra.metrics
        type: CommitLog
        name:
          - PendingTasks
          - TotalCommitLogSize
        attribute:
          - Value
    - include:
        domain: org.apache.cassandra.db
        type: Tables
        attribute:
          DroppableTombstoneRatio:
            alias: cassandra.db.droppable_tombstone_ratio
    # Young Gen Collectors (Minor Collections)
    - include:
        domain: java.lang
        type: GarbageCollector
        name: Copy
        attribute:
          CollectionCount:
            metric_type: counter
            alias: jmx.gc.minor_collection_count
          CollectionTime:
            metric_type: counter
            alias: jmx.gc.minor_collection_time
    - include:
        domain: java.lang
        type: GarbageCollector
        name: PS Scavenge
        attribute:
          CollectionCount:
            metric_type: counter
            alias: jmx.gc.minor_collection_count
          CollectionTime:
            metric_type: counter
            alias: jmx.gc.minor_collection_time
    - include:
        domain: java.lang
        type: GarbageCollector
        name: ParNew
        attribute:
          CollectionCount:
            metric_type: counter
            alias: jmx.gc.minor_collection_count
          CollectionTime:
            metric_type: counter
            alias: jmx.gc.minor_collection_time
    - include:
        domain: java.lang
        type: GarbageCollector
        name: G1 Young Generation
        attribute:
          CollectionCount:
            metric_type: counter
            alias: jmx.gc.minor_collection_count
          CollectionTime:
            metric_type: counter
            alias: jmx.gc.minor_collection_time
    # Old Gen Collectors (Major collections)
    - include:
        domain: java.lang
        type: GarbageCollector
        name: MarkSweepCompact
        attribute:
          CollectionCount:
            metric_type: counter
            alias: jmx.gc.major_collection_count
          CollectionTime:
            metric_type: counter
            alias: jmx.gc.major_collection_time
    - include:
        domain: java.lang
        type: GarbageCollector
        name: PS MarkSweep
        attribute:
          CollectionCount:
            metric_type: counter
            alias: jmx.gc.major_collection_count
          CollectionTime:
            metric_type: counter
            alias: jmx.gc.major_collection_time
    - include:
        domain: java.lang
        type: GarbageCollector
        name: ConcurrentMarkSweep
        attribute:
          CollectionCount:
            metric_type: counter
            alias: jmx.gc.major_collection_count
          CollectionTime:
            metric_type: counter
            alias: jmx.gc.major_collection_time
    - include:
        domain: java.lang
        type: GarbageCollector
        name: G1 Mixed Generation
        attribute:
          CollectionCount:
            metric_type: counter
            alias: jmx.gc.major_collection_count
          CollectionTime:
            metric_type: counter
            alias: jmx.gc.major_collection_time
     # Deprecated metrics for pre Cassandra 3.0 versions compatibility.
     # If you are using cassandra 2, the metrics below will be used,
     # otherwise they will be ignored.
    - include:
        domain: org.apache.cassandra.metrics
        type: ColumnFamily
        bean_regex:
          - .*keyspace=.*
        name:
          - ReadLatency
          - WriteLatency
        attribute:
          - 75thPercentile
          - 95thPercentile
          - 99thPercentile
          - OneMinuteRate
      exclude:
        keyspace:
          - system
          - system_auth
          - system_distributed
          - system_schema
          - system_traces
    - include:
        domain: org.apache.cassandra.metrics
        type: ColumnFamily
        bean_regex:
          - .*keyspace=.*
        name:
          - RangeLatency
          - CasPrepareLatency
          - CasProposeLatency
          - CasCommitLatency
          - ViewLockAcquireTime
          - ViewReadTime
        attribute:
          - 75thPercentile
          - 95thPercentile
          - OneMinuteRate
      exclude:
        keyspace:
          - system
          - system_auth
          - system_distributed
          - system_schema
          - system_traces
    - include:
        domain: org.apache.cassandra.metrics
        type: ColumnFamily
        bean_regex:
          - .*keyspace=.*
        name:
          - SSTablesPerReadHistogram
          - TombstoneScannedHistogram
          - WaitingOnFreeMemtableSpace
        attribute:
          - 75thPercentile
          - 95thPercentile
      exclude:
        keyspace:
          - system
          - system_auth
          - system_distributed
          - system_schema
          - system_traces
    - include:
        domain: org.apache.cassandra.metrics
        type: ColumnFamily
        bean_regex:
          - .*keyspace=.*
        name:
          - ColUpdateTimeDeltaHistogram
        attribute:
          - Min
          - 75thPercentile
          - 95thPercentile
      exclude:
        keyspace:
          - system
          - system_auth
          - system_distributed
          - system_schema
          - system_traces
    - include:
        domain: org.apache.cassandra.metrics
        type: ColumnFamily
        bean_regex:
          - .*keyspace=.*
        name:
          - BloomFilterFalseRatio
          - CompressionRatio
          - KeyCacheHitRate
          - LiveSSTableCount
          - MaxPartitionSize
          - MeanPartitionSize
          - MeanRowSize
          - MaxRowSize
          - PendingCompactions
          - SnapshotsSize
        attribute:
          - Value
      exclude:
        keyspace:
          - system
          - system_auth
          - system_distributed
          - system_schema
          - system_traces
    - include:
        domain: org.apache.cassandra.metrics
        type: ColumnFamily
        bean_regex:
          - .*keyspace=.*
        name:
          - PendingFlushes
          - LiveDiskSpaceUsed
          - TotalDiskSpaceUsed
          - RowCacheHitOutOfRange
          - RowCacheHit
          - RowCacheMiss
        attribute:
          - Count
      exclude:
        keyspace:
          - system
          - system_auth
          - system_distributed
          - system_schema
          - system_traces
    - include:
        domain: org.apache.cassandra.db
        type: ColumnFamilies
        attribute:
          DroppableTombstoneRatio:
            alias: cassandra.db.droppable_tombstone_ratio<|MERGE_RESOLUTION|>--- conflicted
+++ resolved
@@ -34,61 +34,6 @@
   conf:
     - include:
         domain: org.apache.cassandra.metrics
-<<<<<<< HEAD
-        # If you are using cassandra 2, you should replace 'type: Table' by 'type: ColumnFamily'
-        # type: ColumnFamily
-        type: Table
-        bean_regex:
-          - .*keyspace=.*
-        name:
-            - KeyCacheHitRate
-            - RowCacheHitOutOfRange
-            - RowCacheHit
-            - RowCacheMiss
-            - MaxPartitionSize
-            - MeanPartitionSize
-            - MemtableOnHeapSize
-            - MemtableOffHeapSize
-            - PendingCompactions
-            - PendingFlushes
-            - SpeculativeRetries
-            - TotalDiskSpaceUsed
-            - BloomFilterDiskSpaceUsed
-            - BloomFilterFalsePositives
-            - BloomFilterFalseRatio
-            - CompressionRatio
-            - LiveDiskSpaceUsed
-            - LiveSSTableCount
-            - MemtableColumnsCount
-            - MemtableLiveDataSize
-            - MemtableSwitchCount
-            - ReadLatency
-            - WriteLatency
-            - SSTablesPerReadHistogram
-            - TombstoneScannedHistogram
-            - EstimatedPartitionSizeHistogram
-        attribute:
-          - Value
-          - Count
-          - Mean
-          - 50thPercentile
-          - 75thPercentile
-          - 95thPercentile
-          - 99thPercentile
-          - OneMinuteRate
-          - Max
-      exclude:
-        keyspace:
-          - OpsCenter
-          - system
-          - system_auth
-          - system_distributed
-          - system_schema
-          - system_traces
-    - include:
-        domain: org.apache.cassandra.metrics
-=======
->>>>>>> 2e95ba0c
         type: ClientRequest
         name:
           - Latency
@@ -139,12 +84,7 @@
           - Exceptions
     - include:
         domain: org.apache.cassandra.metrics
-<<<<<<< HEAD
-        type:
-          - ColumnFamily
-=======
-        type: Table
->>>>>>> 2e95ba0c
+        type: Table
         bean_regex:
           - .*keyspace=.*
         name:
