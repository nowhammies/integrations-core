--- conflicted
+++ resolved
@@ -113,6 +113,7 @@
         refresh_ad_cache = self.should_refresh_ad_cache(name)
 
         matching_pids = set()
+
         for proc in psutil.process_iter():
             # Skip access denied processes
             if not refresh_ad_cache and proc.pid in self.ad_cache:
@@ -330,12 +331,8 @@
         ignore_ad = _is_affirmative(instance.get('ignore_denied_access', True))
         pid = instance.get('pid')
         pid_file = instance.get('pid_file')
-<<<<<<< HEAD
         collect_children = _is_affirmative(instance.get('collect_children', False))
-=======
-        add_children = _is_affirmative(instance.get('add_children', False))
         user = instance.get('user', False)
->>>>>>> 021d3bd8
 
         if self._conflicting_procfs:
             self.warning('The `procfs_path` defined in `process.yaml` is different from the one defined in '
@@ -381,17 +378,12 @@
         else:
             raise ValueError('The "search_string" or "pid" options are required for process identification')
 
-<<<<<<< HEAD
         if collect_children:
             pids.update(self._get_child_processes(pids))
-=======
-        if add_children:
-            pids = self.add_children(pids)
 
         if user:
-            pids = self.filter_by_user(user, pids)
-
->>>>>>> 021d3bd8
+            pids = self._filter_by_user(user, pids)
+
         proc_state = self.get_process_state(name, pids)
 
         # FIXME 6.x remove the `name` tag
@@ -464,28 +456,7 @@
             message=message_str % (status_str[status], nb_procs, name)
         )
 
-    @staticmethod
-    def add_children(parent_pids):
-        """
-        Searches children pids for each of parent
-        pids recursively.
-        :param parent_pids: set of parent pids
-        :return: set parent and children pids
-        """
-        pids = set()
-        for ppid in parent_pids:
-            try:
-                parent = psutil.Process(ppid)
-                children = parent.children(recursive=True)
-                for child in children:
-                    pids.add(child.pid)
-            except psutil.NoSuchProcess:
-                pass
-
-        return parent_pids.union(pids)
-
-    @staticmethod
-    def filter_by_user(user, pids):
+    def _filter_by_user(user, pids):
         """
         Filter pids by it's username.
         :param user: string with name of system user
